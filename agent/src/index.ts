--- conflicted
+++ resolved
@@ -720,8 +720,8 @@
                 : null,
             getSecret(character, "LENS_ADDRESS") &&
             getSecret(character, "LENS_PRIVATE_KEY")
-                    ? lensPlugin
-                    : null,
+                ? lensPlugin
+                : null,
             getSecret(character, "APTOS_PRIVATE_KEY") ? aptosPlugin : null,
             getSecret(character, "MVX_PRIVATE_KEY") ? multiversxPlugin : null,
             getSecret(character, "ZKSYNC_PRIVATE_KEY") ? zksyncEraPlugin : null,
@@ -759,19 +759,16 @@
                 ? artheraPlugin
                 : null,
             getSecret(character, "ALLORA_API_KEY") ? alloraPlugin : null,
-<<<<<<< HEAD
             getSecret(character, "HYPERLIQUID_PRIVATE_KEY")
                 ? hyperliquidPlugin
                 : null,
             getSecret(character, "HYPERLIQUID_TESTNET")
                 ? hyperliquidPlugin
                 : null,
-=======
             getSecret(character, "AKASH_MNEMONIC") &&
             getSecret(character, "AKASH_WALLET_ADDRESS")
-                    ? akashPlugin
-                    : null,
->>>>>>> bcad0c44
+                ? akashPlugin
+                : null,
         ].filter(Boolean),
         providers: [],
         actions: [],
