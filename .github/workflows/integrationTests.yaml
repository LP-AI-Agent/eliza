--- conflicted
+++ resolved
@@ -33,21 +33,9 @@
             - name: Build packages
               run: pnpm build
 
-<<<<<<< HEAD
             - name: Run integration tests
               env:
                   OPENAI_API_KEY: ${{ secrets.OPENAI_API_KEY }}
                   COINBASE_COMMERCE_KEY: ${{ secrets.COINBASE_COMMERCE_KEY }}
               run: |
-                  pnpm run integrationTests
-=======
-            - name: Check for API key
-              run: |
-                  if [ -z "$OPENAI_API_KEY" ]; then
-                      echo "Error: OPENAI_API_KEY is not set."
-                      exit 1
-                  fi
-
-            - name: Run integration tests
-              run: pnpm run integrationTests
->>>>>>> 1d6c287c
+                  pnpm run integrationTests